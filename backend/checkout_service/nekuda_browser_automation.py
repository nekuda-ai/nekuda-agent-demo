import traceback
import os
from datetime import datetime
from dotenv import load_dotenv
<<<<<<< HEAD
from browser_use import Agent, Controller
from langchain_anthropic import ChatAnthropic
from payment_details_hander import (
=======
from browser_use import Agent, Controller, BrowserSession
from langchain_openai import ChatOpenAI  # Switched from ChatAnthropic to ChatOpenAI
from pament_details_hander import (
>>>>>>> d751c465
    add_payment_details_handler_to_controller,
)
from models import OrderIntent


load_dotenv(
    dotenv_path=os.path.join(os.path.dirname(__file__), "..", "..", ".env")
)  # Look for .env in project root


def get_llm_model(model_type="openai"):
    """Get the configured LLM model. Supports 'openai' and 'anthropic'."""
    if model_type.lower() == "openai":
        if not os.getenv("OPENAI_API_KEY"):
            raise ValueError("OPENAI_API_KEY environment variable not set")
        print("Initializing LLM (OpenAI GPT-4 Mini)...")
        return ChatOpenAI(
            model="gpt-4o-mini", temperature=0, max_tokens=4000, timeout=30
        )
    elif model_type.lower() == "anthropic":
        if not os.getenv("ANTHROPIC_API_KEY"):
            raise ValueError("ANTHROPIC_API_KEY environment variable not set")
        print("Initializing LLM (Claude 3.5 Sonnet)...")
        from langchain_anthropic import ChatAnthropic

        return ChatAnthropic(model="claude-3-5-sonnet-20240620")
    else:
        raise ValueError(f"Unsupported model type: {model_type}")


async def run_order_automation(order_intent: OrderIntent):
    """Tests the full nekuda SDK payment flow with the actual SDK (no mocks)."""
    print("Starting nekuda payment flow integration test...")

    # Ensure API keys are loaded (basic check)
    if not os.getenv("NEKUDA_API_KEY"):
        print(
            "ERROR: NEKUDA_API_KEY environment variable not set. Cannot run test without it."
        )
        return

    # Print NEKUDA_BASE_URL for debugging
    nekuda_base_url = os.getenv("NEKUDA_BASE_URL", "http://localhost:8080")
    print(f"Using NEKUDA_BASE_URL: {nekuda_base_url}")

    controller = Controller()
    print("Adding payment details handler to controller...")
    add_payment_details_handler_to_controller(controller)

    # Create browser session with optimized timing settings and larger viewport
    browser_session = BrowserSession(
        user_data_dir=None,
        headless=False,
        highlight_elements=True,
        window_size={
            "width": 1920,
            "height": 1080,
        },  # Set larger viewport to show all products
    )

    # 2. Setup LLM - Use OpenAI by default, can be changed to "anthropic"
    try:
        llm = get_llm_model("anthropic")  # Change to "anthropic" to switch back
    except ValueError as e:
        print(f"ERROR: {e}")
        return

    # 3. Define Initial Actions
    initial_actions = [{"go_to_url": {"url": order_intent.checkout_url}}]

    # 4. Define the Agent Task Prompt
    # Calculate total price and create items summary
    total_price = sum(item.price * item.quantity for item in order_intent.order_items)
    items_list = [
        f"{item.quantity}x {item.name} (${item.price} each)"
        for item in order_intent.order_items
    ]
    items_summary = ", ".join(items_list)

    task_prompt = f"""
You are a payment testing assistant. Your goal is to test the Nekuda SDK payment flow on the Nekuda store website. 
Follow the steps carefully to verify that all parts of the payment API integration work correctly.
DO NOT get stuck repeating the same actions. If something doesn't work after 2 attempts, try an alternative approach.
CRUCIAL: Always use extract_content or scroll_to_text to identify products before clicking buttons.
WARNING: Button indices are NOT reliable - clicking by index often adds wrong products to cart!
VIEWPORT ISSUE: Button indices change when page scrolls - always ensure full page visibility first!
User ID for all nekuda SDK operations: '{order_intent.user_id}'.

Follow these steps EXACTLY in order:

Phase 1: Navigate the nekuda Store and Add Items to Cart
1. You are now on the nekuda store homepage: {order_intent.checkout_url}
2. VIEWPORT SETUP: First, ensure all products are visible by scrolling to see the full page
3. IMPORTANT: Before clicking any "Add to Cart" button, first identify the product by reading the text near it
4. TARGET PRODUCTS: You need to find and add these exact items: {items_summary}
5. For each item needed, follow this EXACT process:
{chr(10).join([f"   - Scroll to or find text containing '{item.name}' on the page" + f"{chr(10)}   - Verify this is the correct product (name and price match)" + f"{chr(10)}   - Find the 'Add to Cart' button that belongs to THIS specific product" + f"{chr(10)}   - DO NOT use click_element_by_index - use text-based or position-based clicking" + (f"{chr(10)}   - Click 'Add to Cart' {item.quantity} times for this specific product" if item.quantity > 1 else f"{chr(10)}   - Click 'Add to Cart' once for this specific product") + f"{chr(10)}   - Use extract_content to verify the correct item was added to cart" for item in order_intent.order_items])}
6. VERIFY: After adding items, check that you have the correct products in cart: {items_summary}
7. Look for and click the "Checkout" button to proceed to payment

Phase 2: Use nekuda SDK Payment Flow (EXACTLY AS DESCRIBED)
On the checkout page, follow these steps precisely to test each nekuda SDK action:

STEP 1: Call the 'Create nekuda Purchase Intent' action with these EXACT parameters:
- user_id: "{order_intent.user_id}"
- product_name: "Multiple Items: {items_summary}"
- price: {total_price}
- currency: "USD"
- merchant_name: "nekuda Store"
- conversation_context: {{"notes": "SDK integration test - multi-item cart", "test_run": true, "items": {len(order_intent.order_items)}}}
- human_messages: ["Testing the nekuda SDK purchase flow with multiple items"]

STEP 2: After completing Step 1, carefully examine the response.
- The response should contain "Mandate ID: "
- Extract the complete Mandate ID value (2).
- If the response contains an error, call 'done' with the error details.

STEP 3: Call the 'Get nekuda Card Reveal Token' action with these EXACT parameters:
- user_id: "{order_intent.user_id}"
- mandate_id: [The exact Mandate ID you extracted in step 2]

STEP 4: After completing Step 3, carefully examine the response.
- The response should contain "nekuda card reveal token obtained. User ID: {order_intent.user_id}. Reveal Token:"
- Extract the complete Reveal Token value (starting with "tok_").
- If the response contains an error, call 'done' with the error details.

STEP 5: Call the 'Get Payment Details from nekuda SDK' action with these EXACT parameters:
- user_id: "{order_intent.user_id}"
- reveal_token: [The exact Reveal Token you extracted in step 4]

STEP 6: After completing Step 5, carefully examine the response.
- The response should contain "nekuda card details revealed." followed by card details.
- If the response contains an error, throw error and send the error to the chat
- Otherwise, extract the following details: Card Number, Expiry Date, CVV, and Name on Card, Zip Code, Email, Phone Number, Billing Address.

Phase 3: Enter Payment Details (CRITICAL: VALIDATE BEFORE PROCEEDING)
1. Use the payment details from the SDK response to fill out the payment form:
   - Email: test.user@example.com <>IMPORTANT: If you see that the system recognized this email and use "link" payment, you will recognized the UI have already filled the details of the shipment and other data and you can just click on pay and skip the rest of the steps<>
   - Full name on card: [The name on card from step 6]

2. Fill the address details:
    ⚠️ CRITICAL FIRST STEP: BEFORE entering ANY address information:
    - Look for the button "Enter address manually" 
    - If this button exists, you MUST click on it FIRST before filling any address fields
    - If this button does not exist, then proceed to fill address fields
    
    After clicking "Enter address manually" (if it exists), fill the address details:
        - Billing Address: [The billing address from step 6]
        - City: [The city from step 6]
        - State: [The state from step 6]
        - Zip Code: [The zip code from step 6]

3. Fill the payment details:   
   - Card Number: [The card number from step 6]
   - Expiry Date: [The expiry date from step 6]
   - CVC: [The CVV from step 6] if not exists use 123

Phase 4: Complete the Purchase
1. Enter Phone Number in the end of the form: [The phone number from step 6]
2. If the "Pay" button is hidden or cannot be clicked, please review which fields are missing and fill them by step 6.
2. Click the "Pay" button to complete the purchase.
3. The process success - "payment success" will appear on the page.

BUTTON CLICKING RULES:
- NEVER click "Add to Cart" buttons by index number
- Always verify you're clicking the button for the correct product
- Use text proximity to determine which "Add to Cart" button belongs to which product

CRITICAL PROGRESS RULES:
- Maximum retries for clicking pay button is 3 times
- Do not check or unckeck any checkboxes
- Close any popups that appear or try baypass it in any way
"""

    # 5. Initialize and Run the Agent
    print("\nInitializing agent...")
    agent = Agent(
        task=task_prompt,
        llm=llm,
        controller=controller,
        browser_session=browser_session,  # Use the incognito browser session
        initial_actions=initial_actions,
        use_vision=False,
        generate_gif=f"test_nekuda_payment_flow_{datetime.now().strftime('%Y%m%d_%H%M%S')}.gif",
    )

    print("\nStarting agent run...")
    try:
        result = await agent.run(max_steps=20)
        print("\nAgent run completed.")
        print("Final Result:", result.final_result())

        # Check for errors
        if result.errors():
            print("\nErrors encountered during agent run:")
            for error in result.errors():
                try:
                    print(f"- Step {error.step_id}: {error.error_message}")
                except AttributeError:
                    print(f"- Error: {error}")

        # Record info for debugging
        print("\nVisited URLs:", result.urls())
        print(f"\nGIF saved to: {agent.settings.generate_gif}")
        print(f"Final URL visited: {result.urls()[-1] if result.urls() else 'N/A'}")

    except Exception as e:
        print(f"\n--- An Top-Level Exception Occurred ---")
        print(f"Error: {e}")
        traceback.print_exc()

    print("\nNekuda payment flow test finished.")<|MERGE_RESOLUTION|>--- conflicted
+++ resolved
@@ -2,15 +2,10 @@
 import os
 from datetime import datetime
 from dotenv import load_dotenv
-<<<<<<< HEAD
-from browser_use import Agent, Controller
+from browser_use import Agent, Controller, BrowserSession
+from langchain_openai import ChatOpenAI
 from langchain_anthropic import ChatAnthropic
 from payment_details_hander import (
-=======
-from browser_use import Agent, Controller, BrowserSession
-from langchain_openai import ChatOpenAI  # Switched from ChatAnthropic to ChatOpenAI
-from pament_details_hander import (
->>>>>>> d751c465
     add_payment_details_handler_to_controller,
 )
 from models import OrderIntent
@@ -34,8 +29,6 @@
         if not os.getenv("ANTHROPIC_API_KEY"):
             raise ValueError("ANTHROPIC_API_KEY environment variable not set")
         print("Initializing LLM (Claude 3.5 Sonnet)...")
-        from langchain_anthropic import ChatAnthropic
-
         return ChatAnthropic(model="claude-3-5-sonnet-20240620")
     else:
         raise ValueError(f"Unsupported model type: {model_type}")
